--- conflicted
+++ resolved
@@ -469,7 +469,6 @@
     fig.savefig(join(in_dir, '%s_%s.pdf' % (study[0], category[0])),
                 format='pdf')
 
-<<<<<<< HEAD
 def compute_plot_data_statistics(plot_data, num_trials):
     avg_effect_sizes = []
     std_effect_sizes = []
@@ -507,10 +506,7 @@
 
     return avg_effect_sizes, std_effect_sizes, avg_p_vals, std_p_vals
 
-def plot_pcoa(sim_data_type, in_dir, tests, num_rows, num_cols):
-=======
 def plot_pcoa(sim_data_type, in_dir, tests, num_rows, num_cols, num_methods):
->>>>>>> 44918fab
     trial_num = 0
     samp_size = tests['pcoa_sample_size']
     metric = tests['metric'][0]
